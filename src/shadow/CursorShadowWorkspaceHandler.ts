/**
 * @fileoverview Handles isolated workspace creation and management for code execution.
 * Provides functionality to create, manage, and clean up shadow workspaces for secure code execution.
 * Supports multiple programming languages and frameworks with automatic entry point detection.
 */

import { exec } from 'child_process';
import * as path from 'path';
import * as fs from 'fs/promises';

/**
 * Configuration options for creating and managing a shadow workspace
 * @interface ShadowWorkspaceOptions
 * @property {string} [code] - Source code to be executed
 * @property {string} [filename] - Name of the main file
 * @property {string} [filepath] - Path to existing file/directory
 * @property {Array<{code: string, filename: string}>} [dependencies] - Additional files needed
 * @property {string} [entryPoint] - Main file to run if multiple files exist
 * @property {boolean} [detectEntryPoint] - Whether to automatically detect the entry point
 */
interface ShadowWorkspaceOptions {
    code?: string;
    filename?: string;
    filepath?: string;
    dependencies?: Array<{
        code: string;
        filename: string;
    }>;
<<<<<<< HEAD
    entryPoint?: string;
    detectEntryPoint?: boolean;
=======
    entryPoint?: string; // Specify which file to run if multiple files exist
    detectEntryPoint?: boolean; // Whether to automatically detect the entry point
    autoSetup?: boolean; // Whether to automatically detect and run setup commands
>>>>>>> 2abe0d79
}

/**
 * Manages isolated workspaces for secure code execution
 * Provides functionality for workspace creation, setup, and cleanup
 * 
 * Features:
 * - Isolated workspace creation
 * - Multi-language support
 * - Framework detection
 * - Dependency management
 * - Automatic entry point detection
 * - Secure execution environment
 */
export class CursorShadowWorkspaceHandler {
    private workspaceBaseDir: string;
    private workspaceCount: number;

    /**
     * Creates a new CursorShadowWorkspaceHandler instance
     * @param {string} [shadowPath] - Base directory for shadow workspaces
     */
    constructor(shadowPath?: string) {
        this.workspaceBaseDir = shadowPath || path.join(process.cwd(), 'shadow-workspaces');
        this.workspaceCount = 0;
        this.initializeWorkspaceDirectory();
    }

    /**
     * Initializes the base workspace directory
     * Creates the directory if it doesn't exist
     * @private
     */
    private async initializeWorkspaceDirectory(): Promise<void> {
        try {
            await fs.mkdir(this.workspaceBaseDir, { recursive: true });
        } catch (error) {
            console.error('Error creating workspace directory:', error);
        }
    }

    /**
     * Creates a new isolated workspace directory
     * @private
     * @returns {Promise<string>} Path to the created workspace
     */
    private async createWorkspaceDirectory(): Promise<string> {
        const workspaceId = `workspace_${++this.workspaceCount}`;
        const workspacePath = path.join(this.workspaceBaseDir, workspaceId);
        await fs.mkdir(workspacePath, { recursive: true });
        return workspacePath;
    }

    /**
     * Sets up a Node.js project environment in the workspace
     * Creates package.json and babel config for JS/TS/React support
     * 
     * @private
     * @param {string} workspacePath - Path to the workspace
     * @param {string} extension - File extension to determine setup
     */
    private async setupNodeProject(workspacePath: string, extension: string): Promise<void> {
        // Create package.json with necessary dependencies
        const packageJson = {
            "name": "shadow-workspace",
            "version": "1.0.0",
            "type": "module",
            "dependencies": {
                "@babel/core": "^7.22.0",
                "@babel/preset-react": "^7.22.0",
                "@babel/preset-typescript": "^7.22.0",
                "@babel/register": "^7.22.0",
                "@babel/preset-env": "^7.22.0",
                "ts-node": "^10.9.1",
                "typescript": "^5.0.0",
                "react": "^18.2.0",
                "react-dom": "^18.2.0"
            }
        };

        await fs.writeFile(
            path.join(workspacePath, 'package.json'),
            JSON.stringify(packageJson, null, 2)
        );

        // Create babel config for JSX/TSX
        const babelConfig = {
            "presets": [
                "@babel/preset-env",
                "@babel/preset-react",
                "@babel/preset-typescript"
            ]
        };

        await fs.writeFile(
            path.join(workspacePath, '.babelrc'),
            JSON.stringify(babelConfig, null, 2)
        );

        // Install dependencies
        await this.executeCommand(`cd "${workspacePath}" && npm install`);
    }

    /**
     * Gets the appropriate command to run a file based on its extension
     * Supports multiple languages and frameworks
     * 
     * Supported Languages:
     * - JavaScript/TypeScript (Node.js)
     * - Python
     * - Shell scripts
     * - Ruby, PHP, Perl, R
     * - Go, Java, Groovy, Scala, Kotlin
     * - C++, C, Rust
     * 
     * @private
     * @param {string} extension - File extension
     * @param {string} filePath - Path to the file
     * @returns {string|null} Command to execute the file or null if unsupported
     */
    private getRunCommand(extension: string, filePath: string): string | null {
        // Get the workspace path from the file path
        const workspacePath = path.dirname(filePath);

        const commands: Record<string, string> = {
            // Node.js and TypeScript
            '.js': `node "${filePath}"`,
            '.ts': `ts-node "${filePath}"`,
            '.mjs': `node "${filePath}"`,
            '.cjs': `node "${filePath}"`,

            // React/JSX/TSX
            '.jsx': `node -r @babel/register "${filePath}"`,
            '.tsx': `ts-node --compiler-options '{"jsx":"react"}' "${filePath}"`,

            // Python
            '.py': `python "${filePath}"`,
            '.py3': `python3 "${filePath}"`,
            '.pyw': `pythonw "${filePath}"`,

            // Shell scripts
            '.sh': `bash "${filePath}"`,
            '.bash': `bash "${filePath}"`,
            '.zsh': `zsh "${filePath}"`,
            '.bat': `"${filePath}"`,
            '.cmd': `"${filePath}"`,
            '.ps1': `powershell -NoProfile -NonInteractive -ExecutionPolicy Bypass -File "${filePath}"`,

            // Other languages
            '.rb': `ruby "${filePath}"`,
            '.php': `php "${filePath}"`,
            '.pl': `perl "${filePath}"`,
            '.r': `Rscript "${filePath}"`,
            '.go': `go run "${filePath}"`,
            '.java': `java "${filePath}"`,
            '.groovy': `groovy "${filePath}"`,
            '.scala': `scala "${filePath}"`,
            '.kt': `kotlin "${filePath}"`,
            '.kts': `kotlin "${filePath}"`,

            // Compiled languages
            '.cpp': `g++ "${filePath}" -o "${filePath}.exe" && "${filePath}.exe"`,
            '.cc': `g++ "${filePath}" -o "${filePath}.exe" && "${filePath}.exe"`,
            '.c': `gcc "${filePath}" -o "${filePath}.exe" && "${filePath}.exe"`,
            '.rs': `rustc "${filePath}" -o "${filePath}.exe" && "${filePath}.exe"`,

            // Shell commands
            '.fish': `fish "${filePath}"`,
            '.tcsh': `tcsh "${filePath}"`,
            '.ksh': `ksh "${filePath}"`
        };
        
        return commands[extension] || null;
    }

    /**
     * Detects the main entry point in a workspace
     * Supports multiple frameworks and project structures
     * 
     * Detection Priority:
     * 1. Framework-specific configs (next.config.js, vite.config.js, etc.)
     * 2. Common entry points (index.ts, main.py, etc.)
     * 3. Package.json main field
     * 
     * Supported Frameworks:
     * - Next.js/React/Vue
     * - Node.js/TypeScript
     * - Python (Django, Flask)
     * - Rust/Go/Java
     * 
     * @private
     * @param {string} workspacePath - Path to the workspace
     * @returns {Promise<string|null>} Path to the entry point or null if not found
     */
    private async detectEntryPoint(workspacePath: string): Promise<string | null> {
        // Common entry point patterns by priority
        const entryPointPatterns = [
            // Next.js/React/Vue
            { file: 'pages/_app.tsx', type: 'next' },
            { file: 'pages/_app.jsx', type: 'next' },
            { file: 'pages/index.tsx', type: 'next' },
            { file: 'pages/index.jsx', type: 'next' },
            { file: 'src/pages/_app.tsx', type: 'next' },
            { file: 'src/pages/index.tsx', type: 'next' },
            { file: 'src/App.tsx', type: 'react' },
            { file: 'src/main.tsx', type: 'react' },
            { file: 'src/main.jsx', type: 'react' },
            { file: 'src/app.vue', type: 'vue' },
            { file: 'src/main.ts', type: 'vue' },

            // Node.js/TypeScript
            { file: 'src/index.ts', type: 'node' },
            { file: 'src/index.js', type: 'node' },
            { file: 'src/main.ts', type: 'node' },
            { file: 'src/main.js', type: 'node' },
            { file: 'src/app.ts', type: 'node' },
            { file: 'src/app.js', type: 'node' },
            { file: 'src/server.ts', type: 'node' },
            { file: 'src/server.js', type: 'node' },
            { file: 'index.ts', type: 'node' },
            { file: 'index.js', type: 'node' },
            { file: 'main.ts', type: 'node' },
            { file: 'main.js', type: 'node' },
            { file: 'app.ts', type: 'node' },
            { file: 'app.js', type: 'node' },
            { file: 'server.ts', type: 'node' },
            { file: 'server.js', type: 'node' },
            
            // Python
            { file: 'src/__main__.py', type: 'python' },
            { file: 'src/main.py', type: 'python' },
            { file: 'src/app.py', type: 'python' },
            { file: '__main__.py', type: 'python' },
            { file: 'main.py', type: 'python' },
            { file: 'app.py', type: 'python' },
            { file: 'run.py', type: 'python' },
            { file: 'wsgi.py', type: 'python' },
            { file: 'asgi.py', type: 'python' },
            { file: 'manage.py', type: 'django' },
            
            // Rust
            { file: 'src/main.rs', type: 'rust' },
            { file: 'src/lib.rs', type: 'rust' },
            { file: 'main.rs', type: 'rust' },
            
            // Go
            { file: 'cmd/main.go', type: 'go' },
            { file: 'main.go', type: 'go' },
            { file: 'app.go', type: 'go' },
            
            // Java/Kotlin/Scala
            { file: 'src/main/java/Main.java', type: 'java' },
            { file: 'src/main/kotlin/Main.kt', type: 'kotlin' },
            { file: 'src/main/scala/Main.scala', type: 'scala' },
            { file: 'Main.java', type: 'java' },
            { file: 'App.java', type: 'java' },
            
            // C#/.NET
            { file: 'Program.cs', type: 'csharp' },
            { file: 'Startup.cs', type: 'csharp' },
            { file: 'src/Program.cs', type: 'csharp' }
        ];

        // Check for framework-specific config files first
        const frameworkConfigs = [
            { file: 'next.config.js', type: 'next', entry: 'pages/index' },
            { file: 'vite.config.js', type: 'vite', entry: 'src/main' },
            { file: 'angular.json', type: 'angular', entry: 'src/main.ts' },
            { file: 'cargo.toml', type: 'rust', entry: 'src/main.rs' },
            { file: 'go.mod', type: 'go', entry: 'main.go' },
            { file: 'pom.xml', type: 'java', entry: 'src/main/java/Main.java' },
            { file: 'build.gradle', type: 'java', entry: 'src/main/java/Main.java' },
            { file: 'requirements.txt', type: 'python', entry: 'main.py' },
            { file: 'Pipfile', type: 'python', entry: 'main.py' },
            { file: 'pyproject.toml', type: 'python', entry: 'main.py' }
        ];

        // Check for framework configurations
        for (const config of frameworkConfigs) {
            const configPath = path.join(workspacePath, config.file);
            try {
                await fs.access(configPath);
                // If framework config exists, look for its typical entry point
                const entryPath = path.join(workspacePath, config.entry);
                if (await fs.access(entryPath).then(() => true).catch(() => false)) {
                    return entryPath;
                }
            } catch {
                continue;
            }
        }

        // Check package.json for Node.js projects
        try {
            const packageJsonPath = path.join(workspacePath, 'package.json');
            const packageJsonExists = await fs.access(packageJsonPath).then(() => true).catch(() => false);
            
            if (packageJsonExists) {
                const packageJson = JSON.parse(await fs.readFile(packageJsonPath, 'utf-8'));
                // Check various package.json fields in order of priority
                const possibleEntries = [
                    packageJson.main,
                    packageJson.module,
                    packageJson.source,
                    packageJson.browser,
                    packageJson.scripts?.start?.match(/["']([^"']+)["']/)?.[1],
                    packageJson.scripts?.dev?.match(/["']([^"']+)["']/)?.[1]
                ].filter(Boolean);

                for (const entry of possibleEntries) {
                    const mainFile = path.join(workspacePath, entry);
                    if (await fs.access(mainFile).then(() => true).catch(() => false)) {
                        return mainFile;
                    }
                }
            }
        } catch (error) {
            console.error('Error reading package.json:', error);
        }

        // Check for common entry point patterns
        for (const pattern of entryPointPatterns) {
            const filePath = path.join(workspacePath, pattern.file);
            try {
                await fs.access(filePath);
                return filePath;
            } catch {
                continue;
            }
        }

        // Look for files with main/run functions or exports
        try {
            const files = await fs.readdir(workspacePath, { recursive: true });
            for (const file of files) {
                if (typeof file !== 'string' || file.startsWith('.')) continue;
                
                const filePath = path.join(workspacePath, file);
                const stat = await fs.stat(filePath);
                
                if (stat.isFile()) {
                    const content = await fs.readFile(filePath, 'utf-8');
                    // Look for common main function patterns
                    if (content.includes('function main') ||
                        content.includes('def main') ||
                        content.includes('public static void main') ||
                        content.includes('fn main') ||
                        content.includes('func main') ||
                        content.includes('class Main') ||
                        content.includes('export default') ||
                        content.includes('module.exports') ||
                        content.includes('createRoot') ||
                        content.includes('ReactDOM.render') ||
                        content.includes('if __name__ == "__main__"') ||
                        content.includes('@SpringBootApplication')) {
                        return filePath;
                    }
                }
            }
        } catch (error) {
            console.error('Error scanning for main functions:', error);
        }

        return null;
    }

<<<<<<< HEAD
    /**
     * Executes code in an isolated workspace
     * Main public method for running code with dependencies
     * 
     * Process:
     * 1. Creates isolated workspace
     * 2. Sets up project environment
     * 3. Writes code and dependencies
     * 4. Detects/uses entry point
     * 5. Executes code
     * 6. Returns results
     * 
     * @param {ShadowWorkspaceOptions} options - Configuration options
     * @returns {Promise<{success: boolean, output: string, error?: string}>}
     */
=======
    private async detectAndRunSetupCommands(workspacePath: string): Promise<void> {
        const setupIndicators = [
            // Python
            { 
                file: 'requirements.txt', 
                commands: ['pip install -r requirements.txt'],
                runCommands: {
                    build: ['python setup.py build'],
                    start: ['python manage.py runserver', 'flask run', 'uvicorn main:app']
                }
            },
            { 
                file: 'Pipfile', 
                commands: ['pipenv install'],
                runCommands: {
                    start: ['pipenv run python manage.py runserver', 'pipenv run flask run']
                }
            },
            
            // Node.js
            { 
                file: 'package.json', 
                commands: ['npm install'],
                subDirs: ['frontend', 'client', 'web', 'ui'].map(dir => ({
                    path: dir,
                    commands: [`cd ${dir} && npm install`],
                    runCommands: {
                        build: ['npm run build'],
                        start: ['npm start', 'npm run dev']
                    }
                })),
                runCommands: {
                    build: ['npm run build'],
                    start: ['npm start', 'npm run dev']
                }
            },
            { 
                file: 'yarn.lock', 
                commands: ['yarn install'],
                runCommands: {
                    build: ['yarn build'],
                    start: ['yarn start', 'yarn dev']
                }
            },
            { 
                file: 'pnpm-lock.yaml', 
                commands: ['pnpm install'],
                runCommands: {
                    build: ['pnpm run build'],
                    start: ['pnpm start', 'pnpm dev']
                }
            },
            
            // .NET
            { 
                file: '*.csproj', 
                commands: ['dotnet restore'],
                runCommands: {
                    build: ['dotnet build'],
                    start: ['dotnet run']
                }
            },
            
            // Java/Kotlin
            { 
                file: 'pom.xml', 
                commands: ['mvn install'],
                runCommands: {
                    build: ['mvn package'],
                    start: ['mvn spring-boot:run']
                }
            },
            { 
                file: 'build.gradle', 
                commands: ['gradle build'],
                runCommands: {
                    build: ['gradle build'],
                    start: ['gradle bootRun']
                }
            },
            
            // Rust
            { 
                file: 'Cargo.toml', 
                commands: ['cargo build'],
                runCommands: {
                    build: ['cargo build --release'],
                    start: ['cargo run']
                }
            },
            
            // Go
            { 
                file: 'go.mod', 
                commands: ['go mod download'],
                runCommands: {
                    build: ['go build'],
                    start: ['go run .']
                }
            }
        ];

        // Track what commands have been run
        const commandsRun = new Set<string>();

        // First pass: Run all setup commands
        for (const indicator of setupIndicators) {
            const files = await this.findFiles(workspacePath, indicator.file);
            if (files.length > 0) {
                for (const command of indicator.commands) {
                    if (!commandsRun.has(command)) {
                        try {
                            console.log(`Running setup command: ${command}`);
                            await this.executeCommand(`cd "${workspacePath}" && ${command}`);
                            commandsRun.add(command);
                        } catch (error) {
                            console.error(`Error running setup command ${command}:`, error);
                        }
                    }
                }

                // Handle subdirectories
                if (indicator.subDirs) {
                    for (const subDir of indicator.subDirs) {
                        const subDirPath = path.join(workspacePath, subDir.path);
                        if (await fs.access(subDirPath).then(() => true).catch(() => false)) {
                            // Check for package.json in subdirectory
                            const packageJsonPath = path.join(subDirPath, 'package.json');
                            let scripts: Record<string, string> = {};
                            
                            try {
                                const packageJson = JSON.parse(await fs.readFile(packageJsonPath, 'utf-8'));
                                scripts = packageJson.scripts || {};
                            } catch {
                                // No package.json or invalid JSON
                            }

                            // Run install
                            for (const command of subDir.commands) {
                                if (!commandsRun.has(command)) {
                                    try {
                                        console.log(`Running setup command in ${subDir.path}: ${command}`);
                                        await this.executeCommand(`cd "${workspacePath}" && ${command}`);
                                        commandsRun.add(command);
                                    } catch (error) {
                                        console.error(`Error running setup command ${command} in ${subDir.path}:`, error);
                                    }
                                }
                            }

                            // Run build if needed
                            if (scripts.build || scripts['build:prod']) {
                                const buildCmd = `cd ${subDir.path} && npm run ${scripts['build:prod'] ? 'build:prod' : 'build'}`;
                                if (!commandsRun.has(buildCmd)) {
                                    try {
                                        console.log(`Running build in ${subDir.path}`);
                                        await this.executeCommand(`cd "${workspacePath}" && ${buildCmd}`);
                                        commandsRun.add(buildCmd);
                                    } catch (error) {
                                        console.error(`Error running build in ${subDir.path}:`, error);
                                    }
                                }
                            }
                        }
                    }
                }

                // Check for specific build/start commands in package.json
                if (indicator.file === 'package.json') {
                    try {
                        const packageJson = JSON.parse(await fs.readFile(path.join(workspacePath, 'package.json'), 'utf-8'));
                        const scripts = packageJson.scripts || {};

                        // Run build if it exists and hasn't been run
                        if (scripts.build && !commandsRun.has('npm run build')) {
                            try {
                                console.log('Running build command from package.json');
                                await this.executeCommand(`cd "${workspacePath}" && npm run build`);
                                commandsRun.add('npm run build');
                            } catch (error) {
                                console.error('Error running build command:', error);
                            }
                        }

                        // Store available run commands for later
                        if (scripts.start || scripts.dev) {
                            indicator.runCommands = {
                                ...indicator.runCommands,
                                start: [
                                    ...(scripts.dev ? ['npm run dev'] : []),
                                    ...(scripts.start ? ['npm start'] : [])
                                ]
                            };
                        }
                    } catch (error) {
                        console.error('Error parsing package.json:', error);
                    }
                }
            }
        }
    }

    private async getStartCommand(workspacePath: string): Promise<string | null> {
        // Check package.json first
        try {
            const packageJsonPath = path.join(workspacePath, 'package.json');
            const packageJson = JSON.parse(await fs.readFile(packageJsonPath, 'utf-8'));
            const scripts = packageJson.scripts || {};
            
            // Prefer dev script for development
            if (scripts.dev) return `npm run dev`;
            if (scripts.start) return `npm start`;
        } catch {
            // No package.json or invalid JSON
        }

        // Check for other common patterns
        const startPatterns = [
            { file: 'manage.py', command: 'python manage.py runserver' },
            { file: 'app.py', command: 'flask run' },
            { file: 'main.go', command: 'go run main.go' },
            { file: 'Cargo.toml', command: 'cargo run' },
            { file: 'gradlew', command: './gradlew bootRun' },
            { file: 'mvnw', command: './mvnw spring-boot:run' }
        ];

        for (const pattern of startPatterns) {
            if (await fs.access(path.join(workspacePath, pattern.file)).then(() => true).catch(() => false)) {
                return pattern.command;
            }
        }

        return null;
    }

    private async findFiles(dir: string, pattern: string): Promise<string[]> {
        const files = await fs.readdir(dir, { withFileTypes: true });
        const results: string[] = [];

        for (const file of files) {
            const fullPath = path.join(dir, file.name);
            if (file.isDirectory()) {
                results.push(...await this.findFiles(fullPath, pattern));
            } else if (this.matchesPattern(file.name, pattern)) {
                results.push(fullPath);
            }
        }

        return results;
    }

    private matchesPattern(filename: string, pattern: string): boolean {
        if (pattern.startsWith('*.')) {
            return filename.endsWith(pattern.slice(1));
        }
        return filename === pattern;
    }

    private async hasAnyFile(dir: string, patterns: string[]): Promise<boolean> {
        for (const pattern of patterns) {
            const files = await this.findFiles(dir, pattern);
            if (files.length > 0) return true;
        }
        return false;
    }

>>>>>>> 2abe0d79
    async runCode(options: ShadowWorkspaceOptions) {
        let workspacePath: string | null = null;
        try {
            workspacePath = await this.createWorkspaceDirectory();
            let mainFilePath: string;

            // Write all dependency files first
            if (options.dependencies?.length) {
                for (const dep of options.dependencies) {
                    const depPath = path.join(workspacePath, dep.filename);
                    await fs.writeFile(depPath, dep.code, 'utf-8');
                }
            }

            // Write main code file
            if (options.code && options.filename) {
                mainFilePath = path.join(workspacePath, options.filename);
                await fs.writeFile(mainFilePath, options.code, 'utf-8');
            } else if (options.filepath) {
                mainFilePath = options.filepath;
            } else {
                throw new Error('Either code and filename or filepath must be provided');
            }

            // Run setup commands if enabled
            if (options.autoSetup !== false) {
                await this.detectAndRunSetupCommands(workspacePath);
            }

            // Determine which file to run
            let fileToRun: string;
            if (options.entryPoint) {
                fileToRun = path.join(workspacePath, options.entryPoint);
            } else {
                const detectedEntry = await this.detectEntryPoint(workspacePath);
                fileToRun = detectedEntry || mainFilePath;
            }

            // Execute the code directly without opening Cursor UI
            const extension = path.extname(fileToRun).toLowerCase();
            const runCommand = this.getRunCommand(extension, fileToRun);
            
            if (!runCommand) {
                throw new Error(`Unsupported file type: ${extension}`);
            }

            // Setup Node.js project if needed
            if (['.jsx', '.tsx', '.ts'].includes(extension)) {
                await this.setupNodeProject(workspacePath, extension);
            }

            const { stdout, stderr } = await this.executeCommand(runCommand);

            // Determine success based on both stderr and exit code
            const success = !stderr || stderr.trim().length === 0;

            return {
                output: stdout,
                error: stderr,
                success,
                entryPoint: fileToRun
            };
        } catch (error) {
            console.error('Error in runCode:', error);
            throw error;
        } finally {
            // Clean up workspace in finally block to ensure it happens
            if (workspacePath) {
                try {
                    await this.cleanup(path.basename(workspacePath));
                } catch (cleanupError) {
                    console.error('Error during workspace cleanup:', cleanupError);
                }
            }
        }
    }

    /**
     * Executes a shell command in the workspace
     * Handles command execution and output collection
     * 
     * @private
     * @param {string} command - Command to execute
     * @returns {Promise<{stdout: string, stderr: string}>}
     */
    private async executeCommand(command: string): Promise<{ stdout: string; stderr: string }> {
        return new Promise((resolve, reject) => {
            const childProcess = exec(command, {
                maxBuffer: 10 * 1024 * 1024, // 10MB buffer
                timeout: 30000, // 30 second timeout
                env: {
                    ...process.env,
                    FORCE_COLOR: '1',
                    TERM: 'xterm-256color'
                }
            }, (error, stdout, stderr) => {
                if (error && !error.message.includes('exit code 1')) {
                    reject(error);
                } else {
                    resolve({ 
                        stdout: stdout.toString(),
                        stderr: stderr.toString()
                    });
                }
            });

            // Handle process cleanup
            const cleanup = () => {
                try {
                    if (childProcess.pid) {
                        process.kill(-childProcess.pid);
                    }
                } catch (e) {
                    console.error('Error cleaning up process:', e);
                }
            };

            process.on('SIGINT', cleanup);
            process.on('SIGTERM', cleanup);
            childProcess.on('exit', () => {
                process.removeListener('SIGINT', cleanup);
                process.removeListener('SIGTERM', cleanup);
            });
        });
    }

    /**
     * Cleans up a workspace after execution
     * Removes temporary files and directories
     * 
     * @param {string} workspaceId - ID of the workspace to clean
     */
    async cleanup(workspaceId: string): Promise<void> {
        try {
            const workspacePath = path.join(this.workspaceBaseDir, workspaceId);
            await fs.rm(workspacePath, { recursive: true, force: true });
        } catch (error) {
            console.error('Error cleaning up workspace:', error);
            throw error;
        }
    }
}<|MERGE_RESOLUTION|>--- conflicted
+++ resolved
@@ -26,28 +26,10 @@
         code: string;
         filename: string;
     }>;
-<<<<<<< HEAD
-    entryPoint?: string;
-    detectEntryPoint?: boolean;
-=======
     entryPoint?: string; // Specify which file to run if multiple files exist
     detectEntryPoint?: boolean; // Whether to automatically detect the entry point
-    autoSetup?: boolean; // Whether to automatically detect and run setup commands
->>>>>>> 2abe0d79
 }
 
-/**
- * Manages isolated workspaces for secure code execution
- * Provides functionality for workspace creation, setup, and cleanup
- * 
- * Features:
- * - Isolated workspace creation
- * - Multi-language support
- * - Framework detection
- * - Dependency management
- * - Automatic entry point detection
- * - Secure execution environment
- */
 export class CursorShadowWorkspaceHandler {
     private workspaceBaseDir: string;
     private workspaceCount: number;
@@ -400,23 +382,6 @@
         return null;
     }
 
-<<<<<<< HEAD
-    /**
-     * Executes code in an isolated workspace
-     * Main public method for running code with dependencies
-     * 
-     * Process:
-     * 1. Creates isolated workspace
-     * 2. Sets up project environment
-     * 3. Writes code and dependencies
-     * 4. Detects/uses entry point
-     * 5. Executes code
-     * 6. Returns results
-     * 
-     * @param {ShadowWorkspaceOptions} options - Configuration options
-     * @returns {Promise<{success: boolean, output: string, error?: string}>}
-     */
-=======
     private async detectAndRunSetupCommands(workspacePath: string): Promise<void> {
         const setupIndicators = [
             // Python
@@ -683,7 +648,21 @@
         return false;
     }
 
->>>>>>> 2abe0d79
+    /**
+     * Executes code in an isolated workspace
+     * Main public method for running code with dependencies
+     * 
+     * Process:
+     * 1. Creates isolated workspace
+     * 2. Sets up project environment
+     * 3. Writes code and dependencies
+     * 4. Detects/uses entry point
+     * 5. Executes code
+     * 6. Returns results
+     * 
+     * @param {ShadowWorkspaceOptions} options - Configuration options
+     * @returns {Promise<{success: boolean, output: string, error?: string}>}
+     */
     async runCode(options: ShadowWorkspaceOptions) {
         let workspacePath: string | null = null;
         try {
